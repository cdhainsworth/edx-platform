<!DOCTYPE html>
{% load compressed %}{% load sekizai_tags i18n %}{% load url from future %}{% load staticfiles %}
<html>
<head>
<<<<<<< HEAD
  {% block title %}
    {% if THEME_NAME == "stanford" %}
      <title>Home | class.stanford.edu</title>
    {% else %}
      <title>edX</title>
    {% endif %}
  {% endblock %}
  
  <link rel="icon" type="image/x-icon" href="{% static FAVICON_PATH %}" />
  
  {% compressed_css 'application' %}
=======
  {# "edX" should *not* be translated #}
  {% block title %}<title>edX</title>{% endblock %}

  <link rel="icon" type="image/x-icon" href="{% static "images/favicon.ico" %}" />

  {% compressed_css 'style-vendor' %}
  {% compressed_css 'style-app' %}
  {% compressed_css 'style-app-extend1' %}
  {% compressed_css 'style-app-extend2' %}
  {% compressed_css 'style-course-vendor' %}
  {% compressed_css 'style-course' %}

>>>>>>> 2428b3ca
  {% block main_vendor_js %}
  {% compressed_js 'main_vendor' %}
  {% endblock %}
  {% block headextra %}{% endblock %}
  {% if MITX_FEATURES.USE_CUSTOM_THEME %}
    {% include "theme-head-extra.html" %}
  {% endif %}
  {% render_block "css" %}


  <!--[if lt IE 9]>
  <script src="${static.url('js/html5shiv.js')}"></script>
  <![endif]-->

  <meta name="path_prefix" content="{{MITX_ROOT_URL}}">
</head>

<body class="{% block bodyclass %}{% endblock %}">
  {% if MITX_FEATURES.USE_CUSTOM_THEME %}
    {% include "theme-header.html" %}
  {% else %}
    {% include "navigation.html" %}
  {% endif %}

  <section class="content-wrapper">
    {% block body %}{% endblock %}
    {% block bodyextra %}{% endblock %}
  </section>

  {% if MITX_FEATURES.USE_CUSTOM_THEME %}
    {% include "theme-footer.html" %}
  {% else %}
    {% include "footer.html" %}
  {% endif %}
    
  {% compressed_js 'application' %}
  {% compressed_js 'module-js' %}

  {% render_block "js" %}
</body>
</html>

{% comment %}
  This is a django template version of our main page from which all
  other pages inherit. This file should be rewritten to reflect any
  changes in main.html! Files used by {% include %} can be written
  as mako templates.

  Inheriting from this file allows us to include apps that use the
  django templating system without rewriting all of their views in
  mako.
{% endcomment %}<|MERGE_RESOLUTION|>--- conflicted
+++ resolved
@@ -2,7 +2,6 @@
 {% load compressed %}{% load sekizai_tags i18n %}{% load url from future %}{% load staticfiles %}
 <html>
 <head>
-<<<<<<< HEAD
   {% block title %}
     {% if THEME_NAME == "stanford" %}
       <title>Home | class.stanford.edu</title>
@@ -13,21 +12,12 @@
   
   <link rel="icon" type="image/x-icon" href="{% static FAVICON_PATH %}" />
   
-  {% compressed_css 'application' %}
-=======
-  {# "edX" should *not* be translated #}
-  {% block title %}<title>edX</title>{% endblock %}
-
-  <link rel="icon" type="image/x-icon" href="{% static "images/favicon.ico" %}" />
-
   {% compressed_css 'style-vendor' %}
   {% compressed_css 'style-app' %}
   {% compressed_css 'style-app-extend1' %}
   {% compressed_css 'style-app-extend2' %}
   {% compressed_css 'style-course-vendor' %}
   {% compressed_css 'style-course' %}
-
->>>>>>> 2428b3ca
   {% block main_vendor_js %}
   {% compressed_js 'main_vendor' %}
   {% endblock %}
