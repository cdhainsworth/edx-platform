<<<<<<< HEAD
We received a request to change the e-mail associated with your Stanford
Online account from ${old_email} to ${new_email}. If this is correct,
please confirm your new e-mail address by visiting:
=======
We received a request to change the e-mail associated with your Stanford Online
account from ${old_email} to ${new_email}. If this is correct, please
confirm your new e-mail address by visiting:
>>>>>>> 597d09e8

% if is_secure:
 https://${ site }/email_confirm/${ key }
% else:
 http://${ site }/email_confirm/${ key }
% endif

If you didn't request this, you don't need to do anything; you won't
receive any more email from us. Please do not reply to this e-mail; if
<<<<<<< HEAD
you require assistance, check the about section of the Stanford Online
Courses web site.
=======
you require assistance, check the help section of the Stanford Online web site.
>>>>>>> 597d09e8
<|MERGE_RESOLUTION|>--- conflicted
+++ resolved
@@ -1,12 +1,6 @@
-<<<<<<< HEAD
 We received a request to change the e-mail associated with your Stanford
 Online account from ${old_email} to ${new_email}. If this is correct,
 please confirm your new e-mail address by visiting:
-=======
-We received a request to change the e-mail associated with your Stanford Online
-account from ${old_email} to ${new_email}. If this is correct, please
-confirm your new e-mail address by visiting:
->>>>>>> 597d09e8
 
 % if is_secure:
  https://${ site }/email_confirm/${ key }
@@ -16,9 +10,5 @@
 
 If you didn't request this, you don't need to do anything; you won't
 receive any more email from us. Please do not reply to this e-mail; if
-<<<<<<< HEAD
 you require assistance, check the about section of the Stanford Online
-Courses web site.
-=======
-you require assistance, check the help section of the Stanford Online web site.
->>>>>>> 597d09e8
+Courses web site.