import time
from collections import defaultdict
import logging
import time
import urllib
from datetime import datetime

from courseware.module_render import get_module
from xmodule.modulestore import Location
from xmodule.modulestore.django import modulestore
from xmodule.modulestore.search import path_to_location
from django.contrib.auth.models import User
from django.core.urlresolvers import reverse
from django.db import connection
from django.http import HttpResponse
from django.utils import simplejson
from django_comment_client.models import Role
from django_comment_client.permissions import check_permissions_by_view
from xmodule.modulestore.exceptions import NoPathToItem

from mitxmako import middleware
import pystache_custom as pystache

from xmodule.modulestore import Location
from xmodule.modulestore.django import modulestore

log = logging.getLogger(__name__)

# TODO these should be cached via django's caching rather than in-memory globals
_FULLMODULES = None
_DISCUSSIONINFO = defaultdict(dict)


def extract(dic, keys):
    return {k: dic.get(k) for k in keys}


def strip_none(dic):
    return dict([(k, v) for k, v in dic.iteritems() if v is not None])


def strip_blank(dic):
    def _is_blank(v):
        return isinstance(v, str) and len(v.strip()) == 0
    return dict([(k, v) for k, v in dic.iteritems() if not _is_blank(v)])

# TODO should we be checking if d1 and d2 have the same keys with different values?


def merge_dict(dic1, dic2):
    return dict(dic1.items() + dic2.items())


def get_role_ids(course_id):
    roles = Role.objects.filter(course_id=course_id)
    staff = list(User.objects.filter(is_staff=True).values_list('id', flat=True))
    roles_with_ids = {'Staff': staff}
    for role in roles:
        roles_with_ids[role.name] = list(role.users.values_list('id', flat=True))
    return roles_with_ids


def has_forum_access(uname, course_id, rolename):
    try:
        role = Role.objects.get(name=rolename, course_id=course_id)
    except Role.DoesNotExist:
        return False
    return role.users.filter(username=uname).exists()


def get_full_modules():
    global _FULLMODULES
    if not _FULLMODULES:
        _FULLMODULES = modulestore().modules
    return _FULLMODULES


def get_discussion_id_map(course):
    """
        return a dict of the form {category: modules}
    """
    global _DISCUSSIONINFO
    initialize_discussion_info(course)
    return _DISCUSSIONINFO[course.id]['id_map']


def get_discussion_title(course, discussion_id):
    global _DISCUSSIONINFO
    initialize_discussion_info(course)
    title = _DISCUSSIONINFO[course.id]['id_map'].get(discussion_id, {}).get('title', '(no title)')
    return title


def get_discussion_category_map(course):

    global _DISCUSSIONINFO
    initialize_discussion_info(course)
    return filter_unstarted_categories(_DISCUSSIONINFO[course.id]['category_map'])


def filter_unstarted_categories(category_map):

    now = time.gmtime()

    result_map = {}

    unfiltered_queue = [category_map]
    filtered_queue   = [result_map]

    while len(unfiltered_queue) > 0:

        unfiltered_map = unfiltered_queue.pop()
        filtered_map   = filtered_queue.pop()

        filtered_map["children"] = []
        filtered_map["entries"] = {}
        filtered_map["subcategories"] = {}

        for child in unfiltered_map["children"]:
            if child in unfiltered_map["entries"]:
                if unfiltered_map["entries"][child]["start_date"] <= now:
                    filtered_map["children"].append(child)
                    filtered_map["entries"][child] = {}
                    for key in unfiltered_map["entries"][child]:
                        if key != "start_date":
                            filtered_map["entries"][child][key] = unfiltered_map["entries"][child][key]
                else:
                    print "filtering %s" % child, unfiltered_map["entries"][child]["start_date"]
            else:
                if unfiltered_map["subcategories"][child]["start_date"] < now:
                    filtered_map["children"].append(child)
                    filtered_map["subcategories"][child] = {}
                    unfiltered_queue.append(unfiltered_map["subcategories"][child])
                    filtered_queue.append(filtered_map["subcategories"][child])

    return result_map


def sort_map_entries(category_map):
    things = []
    for title, entry in category_map["entries"].items():
        things.append((title, entry))
    for title, category in category_map["subcategories"].items():
        things.append((title, category))
        sort_map_entries(category_map["subcategories"][title])
    category_map["children"] = [x[0] for x in sorted(things, key=lambda x: x[1]["sort_key"])]


def initialize_discussion_info(course):

    global _DISCUSSIONINFO

    # only cache in-memory discussion information for 10 minutes
    # this is because we need a short-term hack fix for
    # mongo-backed courseware whereby new discussion modules can be added
    # without LMS service restart

    if _DISCUSSIONINFO[course.id]:
        timestamp = _DISCUSSIONINFO[course.id].get('timestamp', datetime.now())
        age = datetime.now() - timestamp
        # expire every 5 minutes
        if age.seconds < 300:
            return

    course_id = course.id

    discussion_id_map = {}
    unexpanded_category_map = defaultdict(list)

    # get all discussion models within this course_id
    all_modules = modulestore().get_items(['i4x', course.location.org, course.location.course, 'discussion', None], course_id=course_id)

    for module in all_modules:
        skip_module = False
        for key in ('discussion_id', 'discussion_category', 'discussion_target'):
            if getattr(module, key) is None:
                log.warning("Required key '%s' not in discussion %s, leaving out of category map" % (key, module.location))
                skip_module = True

        if skip_module:
            continue

        id = module.discussion_id
        category = module.discussion_category
        title = module.discussion_target
        sort_key = module.sort_key
        category = " / ".join([x.strip() for x in category.split("/")])
        last_category = category.split("/")[-1]
        discussion_id_map[id] = {"location": module.location, "title": last_category + " / " + title}
        unexpanded_category_map[category].append({"title": title, "id": id,
            "sort_key": sort_key, "start_date": module.lms.start})

    category_map = {"entries": defaultdict(dict), "subcategories": defaultdict(dict)}
    for category_path, entries in unexpanded_category_map.items():
        node = category_map["subcategories"]
        path = [x.strip() for x in category_path.split("/")]

        # Find the earliest start date for the entries in this category
        category_start_date = None
        for entry in entries:
            if category_start_date is None or entry["start_date"] < category_start_date:
                category_start_date = entry["start_date"]

        for level in path[:-1]:
            if level not in node:
                node[level] = {"subcategories": defaultdict(dict),
                               "entries": defaultdict(dict),
                               "sort_key": level,
                               "start_date": category_start_date}
            else:
                if node[level]["start_date"] > category_start_date:
                    node[level]["start_date"] = category_start_date
            node = node[level]["subcategories"]

        level = path[-1]
        if level not in node:
            node[level] = {"subcategories": defaultdict(dict),
                            "entries": defaultdict(dict),
                            "sort_key": level,
                            "start_date": category_start_date}
        else:
            if node[level]["start_date"] > category_start_date:
                node[level]["start_date"] = category_start_date

        for entry in entries:
            node[level]["entries"][entry["title"]] = {"id": entry["id"],
                                                      "sort_key": entry["sort_key"],
                                                      "start_date": entry["start_date"]}

    # TODO.  BUG! : course location is not unique across multiple course runs!
    # (I think Kevin already noticed this)  Need to send course_id with requests, store it
    # in the backend.
    for topic, entry in course.discussion_topics.items():
        category_map['entries'][topic] = {"id": entry["id"],
                                          "sort_key": entry.get("sort_key", topic),
                                          "start_date": time.gmtime()}
    sort_map_entries(category_map)

    _DISCUSSIONINFO[course.id]['id_map'] = discussion_id_map
    _DISCUSSIONINFO[course.id]['category_map'] = category_map
    _DISCUSSIONINFO[course.id]['timestamp'] = datetime.now()


class JsonResponse(HttpResponse):
    def __init__(self, data=None):
        content = simplejson.dumps(data)
        super(JsonResponse, self).__init__(content,
                                           mimetype='application/json; charset=utf-8')


class JsonError(HttpResponse):
    def __init__(self, error_messages=[], status=400):
        if isinstance(error_messages, str):
            error_messages = [error_messages]
        content = simplejson.dumps({'errors': error_messages},
                                   indent=2,
                                   ensure_ascii=False)
        super(JsonError, self).__init__(content,
                                        mimetype='application/json; charset=utf-8', status=status)


class HtmlResponse(HttpResponse):
    def __init__(self, html=''):
        super(HtmlResponse, self).__init__(html, content_type='text/plain')


class ViewNameMiddleware(object):
    def process_view(self, request, view_func, view_args, view_kwargs):
        request.view_name = view_func.__name__


class QueryCountDebugMiddleware(object):
    """
    This middleware will log the number of queries run
    and the total time taken for each request (with a
    status code of 200). It does not currently support
    multi-db setups.
    """
    def process_response(self, request, response):
        if response.status_code == 200:
            total_time = 0

            for query in connection.queries:
                query_time = query.get('time')
                if query_time is None:
                    # django-debug-toolbar monkeypatches the connection
                    # cursor wrapper and adds extra information in each
                    # item in connection.queries. The query time is stored
                    # under the key "duration" rather than "time" and is
                    # in milliseconds, not seconds.
                    query_time = query.get('duration', 0) / 1000
                total_time += float(query_time)

            log.info('%s queries run, total %s seconds' % (len(connection.queries), total_time))
        return response


def get_ability(course_id, content, user):
    return {
            'editable': check_permissions_by_view(user, course_id, content, "update_thread" if content['type'] == 'thread' else "update_comment"),
            'can_reply': check_permissions_by_view(user, course_id, content, "create_comment" if content['type'] == 'thread' else "create_sub_comment"),
            'can_endorse': check_permissions_by_view(user, course_id, content, "endorse_comment") if content['type'] == 'comment' else False,
            'can_delete': check_permissions_by_view(user, course_id, content, "delete_thread" if content['type'] == 'thread' else "delete_comment"),
            'can_openclose': check_permissions_by_view(user, course_id, content, "openclose_thread") if content['type'] == 'thread' else False,
            'can_vote': check_permissions_by_view(user, course_id, content, "vote_for_thread" if content['type'] == 'thread' else "vote_for_comment"),
    }

#TODO: RENAME


def get_annotated_content_info(course_id, content, user, user_info):
    """
    Get metadata for an individual content (thread or comment)
    """
    voted = ''
    if content['id'] in user_info['upvoted_ids']:
        voted = 'up'
    elif content['id'] in user_info['downvoted_ids']:
        voted = 'down'
    return {
        'voted': voted,
        'subscribed': content['id'] in user_info['subscribed_thread_ids'],
        'ability': get_ability(course_id, content, user),
    }

#TODO: RENAME


def get_annotated_content_infos(course_id, thread, user, user_info):
    """
    Get metadata for a thread and its children
    """
    infos = {}
    def annotate(content):
        infos[str(content['id'])] = get_annotated_content_info(course_id, content, user, user_info)
        for child in content.get('children', []):
            annotate(child)
    annotate(thread)
    return infos


def get_metadata_for_threads(course_id, threads, user, user_info):
    def infogetter(thread):
        return get_annotated_content_infos(course_id, thread, user, user_info)

    metadata = reduce(merge_dict, map(infogetter, threads), {})
    return metadata

# put this method in utils.py to avoid circular import dependency between helpers and mustache_helpers


def url_for_tags(course_id, tags):
    return reverse('django_comment_client.forum.views.forum_form_discussion', args=[course_id]) + '?' + urllib.urlencode({'tags': tags})


def render_mustache(template_name, dictionary, *args, **kwargs):
    template = middleware.lookup['main'].get_template(template_name).source
    return pystache.render(template, dictionary)


def permalink(content):
    if content['type'] == 'thread':
        return reverse('django_comment_client.forum.views.single_thread',
                       args=[content['course_id'], content['commentable_id'], content['id']])
    else:
        return reverse('django_comment_client.forum.views.single_thread',
                       args=[content['course_id'], content['commentable_id'], content['thread_id']]) + '#' + content['id']


def extend_content(content):
    roles = {}
    if content.get('user_id'):
        try:
            user = User.objects.get(pk=content['user_id'])
            roles = dict(('name', role.name.lower()) for role in user.roles.filter(course_id=content['course_id']))
        except user.DoesNotExist:
            log.error('User ID {0} in comment content {1} but not in our DB.'.format(content.get('user_id'), content.get('id')))

    content_info = {
        'displayed_title': content.get('highlighted_title') or content.get('title', ''),
        'displayed_body': content.get('highlighted_body') or content.get('body', ''),
        'raw_tags': ','.join(content.get('tags', [])),
        'permalink': permalink(content),
        'roles': roles,
        'updated': content['created_at'] != content['updated_at'],
    }
    return merge_dict(content, content_info)


def get_courseware_context(content, course):
    id_map = get_discussion_id_map(course)
    id = content['commentable_id']
    content_info = None
    if id in id_map:
        location = id_map[id]["location"].url()
        title = id_map[id]["title"]

        url = reverse('jump_to', kwargs={"course_id":course.location.course_id, 
                                                    "location": location})

        content_info = {"courseware_url": url, "courseware_title": title}
    return content_info


def safe_content(content):
    fields = [
        'id', 'title', 'body', 'course_id', 'anonymous', 'anonymous_to_peers',
        'endorsed', 'parent_id', 'thread_id', 'votes', 'closed', 'created_at',
        'updated_at', 'depth', 'type', 'commentable_id', 'comments_count',
        'at_position_list', 'children', 'highlighted_title', 'highlighted_body',
        'courseware_title', 'courseware_url', 'tags', 'unread_comments_count',
<<<<<<< HEAD
        'read', 'abuse_flaggers'
=======
        'read', 'group_id', 'group_name', 'group_string', 'pinned'
>>>>>>> a79a2907
    ]

    if (content.get('anonymous') is False) and (content.get('anonymous_to_peers') is False):
        fields += ['username', 'user_id']

    if 'children' in content:
        safe_children = [safe_content(child) for child in content['children']]
        content['children'] = safe_children

    return strip_none(extract(content, fields))<|MERGE_RESOLUTION|>--- conflicted
+++ resolved
@@ -409,11 +409,7 @@
         'updated_at', 'depth', 'type', 'commentable_id', 'comments_count',
         'at_position_list', 'children', 'highlighted_title', 'highlighted_body',
         'courseware_title', 'courseware_url', 'tags', 'unread_comments_count',
-<<<<<<< HEAD
-        'read', 'abuse_flaggers'
-=======
-        'read', 'group_id', 'group_name', 'group_string', 'pinned'
->>>>>>> a79a2907
+        'read', 'group_id', 'group_name', 'group_string', 'pinned', 'abuse_flaggers'
     ]
 
     if (content.get('anonymous') is False) and (content.get('anonymous_to_peers') is False):
