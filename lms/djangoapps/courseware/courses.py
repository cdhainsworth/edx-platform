--- conflicted
+++ resolved
@@ -19,12 +19,8 @@
 from xmodule.modulestore.xml import XMLModuleStore
 from xmodule.modulestore.exceptions import ItemNotFoundError
 from xmodule.x_module import XModule
-<<<<<<< HEAD
 from courseware.model_data import ModelDataCache
-from static_replace import replace_urls, try_staticfiles_lookup
-=======
 from static_replace import replace_static_urls
->>>>>>> a6b35853
 from courseware.access import has_access
 import branding
 from xmodule.modulestore.exceptions import ItemNotFoundError
@@ -93,12 +89,7 @@
     """Try to look up the image url for the course.  If it's not found,
     log an error and return the dead link"""
     if isinstance(modulestore(), XMLModuleStore):
-<<<<<<< HEAD
-        path = course.data_dir + "/images/course_image.jpg"
-        return try_staticfiles_lookup(path)
-=======
         return '/static/' + course.metadata['data_dir'] + "/images/course_image.jpg"
->>>>>>> a6b35853
     else:
         loc = course.location._replace(tag='c4x', category='asset', name='images_course_image.jpg')
         path = StaticContent.get_url_path_from_location(loc)
@@ -162,7 +153,6 @@
             request = get_request_for_thread()
 
             loc = course.location._replace(category='about', name=section_key)
-<<<<<<< HEAD
 
             # Use an empty cache
             model_data_cache = ModelDataCache([], course.id, request.user)
@@ -175,9 +165,6 @@
                 not_found_ok=True,
                 wrap_xmodule_display=True
             )
-=======
-            course_module = get_module(request.user, request, loc, None, course.id, not_found_ok=True, wrap_xmodule_display=False)
->>>>>>> a6b35853
 
             html = ''
 
@@ -217,7 +204,6 @@
 
 
     loc = Location(course.location.tag, course.location.org, course.location.course, 'course_info', section_key)
-<<<<<<< HEAD
 
     # Use an empty cache
     model_data_cache = ModelDataCache([], course.id, request.user)
@@ -230,9 +216,6 @@
         wrap_xmodule_display=True
     )
 
-=======
-    course_module = get_module(request.user, request, loc, cache, course.id, wrap_xmodule_display=False)
->>>>>>> a6b35853
     html = ''
 
     if info_module is not None:
@@ -265,16 +248,11 @@
             dirs = [path("syllabus") / course.url_name, path("syllabus")]
             filepath = find_file(fs, dirs, section_key + ".html")
             with fs.open(filepath) as htmlFile:
-<<<<<<< HEAD
-                return replace_urls(htmlFile.read().decode('utf-8'),
-                                    course.data_dir, course_namespace=course.location)
-=======
                 return replace_static_urls(
                     htmlFile.read().decode('utf-8'),
                     course.metadata['data_dir'],
                     course_namespace=course.location
                 )
->>>>>>> a6b35853
         except ResourceNotFoundError:
             log.exception("Missing syllabus section {key} in course {url}".format(
                 key=section_key, url=course.location.url()))
