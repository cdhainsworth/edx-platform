--- conflicted
+++ resolved
@@ -6,10 +6,7 @@
 import courseware.access as access
 from .factories import CourseEnrollmentAllowedFactory
 import datetime
-<<<<<<< HEAD
-=======
 from django.utils.timezone import UTC
->>>>>>> 6c4ebbe6
 
 
 class AccessTestCase(TestCase):
@@ -74,11 +71,7 @@
         # TODO: override DISABLE_START_DATES and test the start date branch of the method
         u = Mock()
         d = Mock()
-<<<<<<< HEAD
-        d.start = datetime.datetime.utcnow() - datetime.timedelta(days=1)  # make sure the start time is in the past
-=======
         d.start = datetime.datetime.now(UTC()) - datetime.timedelta(days=1)  # make sure the start time is in the past
->>>>>>> 6c4ebbe6
 
         # Always returns true because DISABLE_START_DATES is set in test.py
         self.assertTrue(access._has_access_descriptor(u, d, 'load'))
@@ -86,13 +79,8 @@
 
     def test__has_access_course_desc_can_enroll(self):
         u = Mock()
-<<<<<<< HEAD
-        yesterday = datetime.datetime.utcnow() - datetime.timedelta(days=1)
-        tomorrow = datetime.datetime.utcnow() + datetime.timedelta(days=1)
-=======
         yesterday = datetime.datetime.now(UTC()) - datetime.timedelta(days=1)
         tomorrow = datetime.datetime.now(UTC()) + datetime.timedelta(days=1)
->>>>>>> 6c4ebbe6
         c = Mock(enrollment_start=yesterday, enrollment_end=tomorrow)
 
         # User can enroll if it is between the start and end dates
