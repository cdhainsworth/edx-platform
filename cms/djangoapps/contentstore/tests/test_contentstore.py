--- conflicted
+++ resolved
@@ -32,12 +32,8 @@
 from xmodule.course_module import CourseDescriptor
 from xmodule.seq_module import SequenceDescriptor
 from xmodule.modulestore.exceptions import ItemNotFoundError
-<<<<<<< HEAD
-=======
-
 from contentstore.views.component import ADVANCED_COMPONENT_TYPES
 
->>>>>>> 3fe830a8
 from django_comment_common.utils import are_permissions_roles_seeded
 import datetime
 from xmodule.fields import Date
@@ -307,7 +303,6 @@
     def test_import_polls(self):
         module_store = modulestore('direct')
         import_from_xml(module_store, 'common/test/data/', ['full'])
-
 
         items = module_store.get_items(['i4x', 'edX', 'full', 'poll_question', None, None])
         found = len(items) > 0
