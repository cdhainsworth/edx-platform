--- conflicted
+++ resolved
@@ -24,21 +24,6 @@
         }
         return self.system.render_template('discussion/_discussion_module.html', context)
 
-<<<<<<< HEAD
-=======
-    def __init__(self, system, location, definition, descriptor,
-                 instance_state=None, shared_state=None, **kwargs):
-        XModule.__init__(self, system, location, definition, descriptor,
-                         instance_state, shared_state, **kwargs)
-
-        if isinstance(instance_state, str):
-            instance_state = json.loads(instance_state)
-        xml_data = etree.fromstring(definition['data'])
-        self.discussion_id = xml_data.attrib['id']
-        self.title = xml_data.attrib['for']
-        self.discussion_category = xml_data.attrib['discussion_category']
->>>>>>> a6b35853
-
 
 class DiscussionDescriptor(RawDescriptor):
     module_class = DiscussionModule
